--- conflicted
+++ resolved
@@ -238,13 +238,10 @@
     if (simulateTrajectory(target_pose, costmap_transform, local_plan, cmd_vel, reversing)) {
       // Successfully simulated to target_pose - compute velocity at this moment
       // Publish the selected target_pose
-<<<<<<< HEAD
-      motion_target_pub_->publish(target_pose);
-=======
       if (motion_target_pub_->get_subscription_count() > 0) {
         motion_target_pub_->publish(nav2_graceful_controller::createMotionTargetMsg(target_pose));
       }
->>>>>>> 8de883fa
+
       // Publish marker for slowdown radius around motion target for debugging / visualization
       if (slowdown_pub_->get_subscription_count() > 0) {
         slowdown_pub_->publish(nav2_graceful_controller::createSlowdownMarker(
